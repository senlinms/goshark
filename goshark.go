--- conflicted
+++ resolved
@@ -62,7 +62,6 @@
 	return
 }
 
-<<<<<<< HEAD
 //DecodeStartWithArgs Start decoding and pass extra arguments to tshark.
 // When finished, should use DecodeEnd
 //to close decoding. Use defer DecodeEnd after DecodeStart
@@ -94,7 +93,7 @@
 
 	return
 }
-=======
+
 // DecodeAbort aborts the ongoing reading and kills tshark process
 func (d *Decoder) DecodeAbort() error {
 	if err := d.cmd.Process.Kill(); err != nil {
@@ -104,7 +103,6 @@
 	return nil
 }
 
->>>>>>> c4df3e0b
 //DecodeEnd Close decoding
 func (d *Decoder) DecodeEnd() error {
 	if err := d.cmd.Wait(); err != nil {
